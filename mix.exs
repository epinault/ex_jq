defmodule JQ.MixProject do
  use Mix.Project

  def project do
    [
      app: :jq,
<<<<<<< HEAD
      version: "1.0.1",
=======
      version: "0.1.1",
>>>>>>> 1c0df6a6
      elixir: "~> 1.7",
      description: "elixir wrapper for jq",
      package: package(),
      start_permanent: Mix.env() == :prod,
      deps: deps(),
      name: "jq",
      source_url: "https://github.com/spencerdcarlson/ex_jq",
      homepage_url: "https://github.com/spencerdcarlson/ex_jq"
    ]
  end

  def package do
    [
      licenses: ["MIT"],
      files: ~w(CHANGELOG* config LICENSE* README* lib mix.exs .formatter.exs),
      links: %{
        "GitHub" => "https://github.com/spencerdcarlson/ex_jq"
      }
    ]
  end

  # Run "mix help compile.app" to learn about applications.
  def application do
    [
      extra_applications: [:logger]
    ]
  end

  # Run "mix help deps" to learn about dependencies.
  defp deps do
    [
      {:poison, "~> 4.0"},
      {:temp, "~> 0.4"},
<<<<<<< HEAD
      {:credo, "~> 1.0"},
      {:ex_doc, "~> 0.19", only: :dev, runtime: false},
      {:mock, "~> 0.3.3", only: :test}
=======
      {:credo, "~> 1.0", only: :dev, runtime: false},
      {:ex_doc, "~> 0.19", only: :dev, runtime: false}
>>>>>>> 1c0df6a6
    ]
  end
end<|MERGE_RESOLUTION|>--- conflicted
+++ resolved
@@ -4,11 +4,7 @@
   def project do
     [
       app: :jq,
-<<<<<<< HEAD
       version: "1.0.1",
-=======
-      version: "0.1.1",
->>>>>>> 1c0df6a6
       elixir: "~> 1.7",
       description: "elixir wrapper for jq",
       package: package(),
@@ -42,14 +38,9 @@
     [
       {:poison, "~> 4.0"},
       {:temp, "~> 0.4"},
-<<<<<<< HEAD
-      {:credo, "~> 1.0"},
+      {:credo, "~> 1.0", only: :dev, runtime: false},
       {:ex_doc, "~> 0.19", only: :dev, runtime: false},
       {:mock, "~> 0.3.3", only: :test}
-=======
-      {:credo, "~> 1.0", only: :dev, runtime: false},
-      {:ex_doc, "~> 0.19", only: :dev, runtime: false}
->>>>>>> 1c0df6a6
     ]
   end
 end