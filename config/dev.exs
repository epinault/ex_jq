--- conflicted
+++ resolved
@@ -1,16 +1,11 @@
 use Mix.Config
 
 config :logger,
-<<<<<<< HEAD
   level: :debug
 
 config :husky,
   pre_commit: "mix format",
   pre_push: "mix test"
-
 #  host_path: "../jq",
 #  escript_path: "/Users/sc/code/husky-elixir/priv/husky"
-#  json_codec: Jason
-=======
-  level: :debug
->>>>>>> 5aafa45d
+#  json_codec: Jason